--- conflicted
+++ resolved
@@ -5,13 +5,12 @@
 The format is based on [Keep a Changelog](https://keepachangelog.com/en/1.0.0/),
 and this project adheres to [Semantic Versioning](https://semver.org/spec/v2.0.0.html).
 
-<<<<<<< HEAD
-## [3.0.4] - 2025-05-19
+## [3.0.6] - 2025-05-20
 
 ### Added
 
 - Support end-of-utterance messages (DEL-24982)
-=======
+
 ## [3.0.5] - 2025-05-15
 
 - cli: fix some config options not being set when defined in a config file: `topic_detection_config` and `speaker_diarization_config`
@@ -19,7 +18,6 @@
 ## [3.0.4] - 2025-04-16
 
 - Support for new parameters `prefer_current_speaker` and `speaker_sensitivity` in Speaker Diarization
->>>>>>> 3638fd25
 
 ## [3.0.3] - 2025-03-03
 
