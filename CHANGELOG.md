# Changelog

All notable changes to this project will be documented in this file.

The format is based on [Keep a Changelog](https://keepachangelog.com/en/1.0.0/),
and this project adheres to [Semantic Versioning](https://semver.org/spec/v2.0.0.html).

<<<<<<< HEAD
## [3.0.4] - 2025-04-30

### Added 

- Support RT Multichannel and channel DZ
=======
## [3.0.4] - 2025-04-16

- Support for new parameters `prefer_current_speaker` and `speaker_sensitivity` in Speaker Diarization
>>>>>>> 730e14d8

## [3.0.3] - 2025-03-03

### Added

- Support search/replace API (DEL-24399 DEL-24766)

## [3.0.2] - 2024-12-18

### Added

- Introduce Mixed Error Rate to SM Metrics

## [3.0.1] - 2024-12-09

### Fixed

- Language code getting added to URL query parameter

## [3.0.0] - 2024-11-12

### Changed

- Renamed `extra_headers` to `additional_headers` in `websockets.connect()` to support WebSockets version 14.0,
  as per [documentation](https://websockets.readthedocs.io/en/stable/howto/upgrade.html#arguments-of-connect)
- Updated `speechmatics-python` to require `Python >= 3.9`, aligning with WebSockets 14.0

## [2.0.3] - 2024-11-12

speechmatics-python `2.0.3` is the last version supporting `Python 3.8`

## Fixed

- Unexpected `keyword argument 'extra_headers'` error in `websockets.connect()`
  by updating requirements to allow versions of websockets from 10.0 up to and including 13.1

## [2.0.2] - 2024-10-04

## Added

- Added internal, Speechmatics only client message: GetSpeakers, and server message: SpeakersResult
- Added internal, Speechmatics only client method: send_message

## [2.0.1] - 2024-08-28

### Changed

- Refactor mutable default parameters in run function

## [2.0.0] - 2024-08-01

### Changed

- Remove deprecated speaker_change, channel_and_speaker_change, and speaker_change_sensitivity diarization options
- Remove speaker change deprecation warning

## [1.15.0] - 2024-07-31

## Added

- Speaker change deprecation warning

## [1.14.10] - 2024-06-21

## Fixed

- Disfluency option now exposed for batch.

## [1.14.9] - 2024-06-14

### Added
- Support for adding extra headers for RT websocket

## [1.14.8] - 2024-05-14

### Changed
- AudioEventsConfig class now defaults to empty dict instead of empty list when types not provided

## [1.14.7] - 2024-04-08

## Fixed

- Disfluency option is now backwards compatible.

## [1.14.6] - 2024-04-26

## Added

- Support for removing words tagged as disfluency.

## [1.14.5] - 2024-03-20

## Added

- Support for audio_events in Batch CLI.
- Support `types` whitelist for audio events.

## [1.14.4] - 2024-03-04

## Added

- Support for volume_threshold audio filtering in transcription config

## [1.14.3] - 2024-02-29

## Fixed

- Add audio_events_config to BatchTranscriptionConfig

## [1.14.2] - 2024-02-28

## Fixed

- Add audio_events_config to BatchConfig.to_config method

## [1.14.1] - 2024-02-21

## Fixed

- Proper flag handling for Audio Events

## [1.14.0] - 2024-02-12

### Added

- Support for the Audio Events feature

## [1.13.1] - 2023-12-21

### Changed
- Rename `metrics` to `asr_metrics`

### Fixed

- Fix import errors for asr_metrics module
- Misc fixes for asr_metrics module

## [1.13.0] - 2023-12-07

### Added

- Add metrics toolkit for transcription and diarization

## [1.12.0] - 2023-11-03

### Added

- Add support for batch auto chapters

## [1.11.1] - 2023-10-19

### Added

- Improve upload speeds for files submitted with the batch client
- Retry requests in batch client on httpx.ProtocolError

### Changed

- Remove generate-temp-token option from examples and examples in docs

## [1.11.0] - 2023-08-25

### Added

- Add support for batch topic detection

## [1.10.0] - 2023-08-02

### Added

- Add support for batch sentiment analysis
- Add support for transcribing multiple files at once (submit_jobs)

## [1.9.0] - 2023-06-07

### Fixed

- Fix error when language provided is whitespace

### Added

- Add support for transcript summarization
- Example of using notifications

## [1.8.3]

### Added

- Pass sdk information to batch and rt requests
- Add support for providing just auth_token ConnectionSettings
- Use default URLs + .toml config in python sdk

### Fixed

- Fixed an issue in the batch client where jobs with fetch_url were not able to be submitted
- Fixed reading translation config from config file

## [1.8.2]

### Fixed

- TranscriptionConfig.enable_partials defaults to False

## [1.8.1]

### Fixed

- setting TranscriptionConfig.enable_partials bool value to a string raises exception

### Added

- Support for batch and realtime urls in config .toml files

## [1.8.0]

### Added

- Added support for real-time translation
- Added `--enable-translation-partials` to enable partials for translation only
- Added `--enable-transcription-partials` to enable partials for transcription only

### Changed

- Updated `--enable-partials` to enable partials for both transcription and translation

### Added

- Add support for multiple profiles to the CLI tool

## [1.7.0] - 2023-03-01

### Added

- Add support for language identification

### Fixed

- Fixed an issue where `transcription_config` was not correctly loaded from the JSON config file
- CLI transcript output now properly handles UTF-8

## [1.6.4] - 2023-02-14

### Fixed

- printing finals in cli now correctly deletes partials for that segment

## [1.6.3] - 2023-02-14

### Fixed

- Type annotation for BatchSpeakerDiarizationConfig.speaker_sensitivity

## [1.6.2] - 2023-02-07

### Changed

- Always raise an exception on transcriber error

## [1.6.1] - 2023-02-02

### Changed

- Fix inconsistency in docs

## [1.6.0] - 2023-02-02

### Added

- Add support for translation

### Changed

- Raises ConnectionClosedException rather than returning when the websocket connection closes unexpectedly

## [1.5.1] - 2023-01-17

### Added

- Add sphinx-argparse to docs build pipeline to auto-document the CLI tool

### Changed

- Update the docs / help texts for the CLI tool

## [1.5.0] - 2023-01-13

### Added

- .toml config file support to set the auth token with CLI config set command
- CLI config unset command for removing properties from the toml file
- --generate-temp-token option to the set/unset config command and toml file
- Default URLs for self-service Batch and RT in the CLI

## [1.4.5] - 2023-01-03

### Added

- Documentation for base transcription config class `_TranscriptionConfig`
- Human-readable error outputs in the CLI

### Updated

- Improved error types in HTTP requests to capture errors more clearly
- Remove excess logging on errors and allow developer to catch errors
- Use environment variable SM_MANAGEMENT_PLATFORM_URL before defaulting to production MP API URL

## [1.4.4] - 2022-12-06

### Added

- Check for error in submit job response

### Fixed

- Url ending in '/v2/' does not return 404 error anymore
- Perform non-blocking reads when reading chunks from a synchronous stream

## [1.4.3] - 2022-11-24

### Added

- Add --config-file CLI argument to allow passing a whole TranscriptionConfig JSON file to the transcriber

## [1.4.1] - 2022-10-28

### Updated

- Changed github workflow trigger to released

## [1.4.0] - 2022-10-27

### Added

- Add --generate-temp-token CLI argument to rt websocket setup to get temp token for rt authentication
- Add generate_temp_token optional boolean kwarg to connection settings, defaults to False
- Add new RT self-service runtime URL for eu2

## [1.3.0] - 2022-08-05

### Added

- Add --print-json CLI argument to enable printing transcripts as JSON rather than text
- Add `speechmatics.adapters` module with support for performing JSON to text conversion
- Add support for `language_pack_info` in the `RecognitionStarted` message

## [1.2.3] - 2022-07-22

### Fixed

- Restored postional `language` parameter to `TranscriptionConfig.__init__`

## [1.2.2] - 2022-07-20

### Added

- Support for enable entities, speaker diarization sensitivity, channel diarization labels in batch

### Changed

- Transformed <trascribe> command to follow the pattern of RT only for legacy compatibility
- Fix client crashing if 'url' parameter is omitted and now outputting informative message
- Changed diarization option <speaker_and_channel> to <channel_and_speaker_change> as that's what SaaS expects.
- Fix get-results to fetch the transcript
- Update batch delete job to return meaningful response

## [1.2.1] - 2022-06-17

- Update documentation for RT speaker diarization.

## [1.2.0] - 2022-06-14

- Add support for speaker diarization in RT, and support the max_speakers parameter

## [1.1.0] - 2022-06-13

- Remove support for --n_best_limit parameter

## [1.0.6] - 2022-06-01

- Remove unnecessary Version file use and updated documentation for batch_client

## [1.0.5] - 2022-05-26

- Added support for Batch ASR client

## [1.0.4] - 2022-05-19

- Add domain parameter

## [1.0.3] - 2022-04-22

- Fix an issue with an unhandled task exception when using run_synchronously with a timeout.

## [1.0.2] - 2022-04-14

- Remove default values from args parser for max-delay-mode and operating-point for
  backwards compatibility with older versions of RTC.

## [1.0.1] - 2022-04-13

- Use later version of sphinx to generate docs (supports Python 3.10)
- Update Speechmatics logo
- Allow user to raise ForceEndSession from an event handler or middleware in order to
  forcefully end the transcription session early.

## [1.0.0] - 2022-03-23

- Publish to pypi.org not test.pypi.org.

## [0.0.19] - 2022-02-24

### Added

- Update helper text for enable-entities, max-delay, and max-delay-mode

## [0.0.18] - 2022-02-10

### Added

- Support for choosing mode of operation for max_delay via `max_delay_mode` in transcription config.

## [0.0.17] - 2022-01-19

### Added

- bump `websockets` dependency to 10.1 to get the fix for an issue it has with Python 3.10

## [0.0.16] - 2022-01-18

### Added

- bump `websockets` dependency to 9.1

## [0.0.15] - 2021-12-23

### Added

- Support for enabling inverse text normalization (ITN) entities via `enable_entities` in transcription config.

## [0.0.14] - 2021-09-07

### Added

- operating_point CLI option validation and documentation

## [0.0.13] - 2021-03-29

### Added

- operating_point CLI option and property in TranscriptionConfig

## [0.0.12] - 2021-02-10

### Fixed

- Fix seq_no persisting across sessions

## [0.0.11] - 2020-10-18

### Changed

- Migrate from Travis CI to GitHub Actions

## [0.0.10] - 2020-10-01

### Added

- Added authentication token support for RT-SaaS [@rakeshv247](https://github.com/rakeshv247).

[unreleased]: https://github.com/speechmatics/speechmatics-python/compare/v1.11.1...HEAD
[1.11.1]: https://github.com/speechmatics/speechmatics-python/releases/tag/1.11.1
[1.11.0]: https://github.com/speechmatics/speechmatics-python/releases/tag/1.11.0
[1.9.0]: https://github.com/speechmatics/speechmatics-python/releases/tag/1.9.0
[1.8.3]: https://github.com/speechmatics/speechmatics-python/releases/tag/1.8.3
[1.8.2]: https://github.com/speechmatics/speechmatics-python/releases/tag/1.8.2
[1.8.1]: https://github.com/speechmatics/speechmatics-python/releases/tag/1.8.1
[1.8.0]: https://github.com/speechmatics/speechmatics-python/releases/tag/1.8.0
[1.7.0]: https://github.com/speechmatics/speechmatics-python/releases/tag/1.7.0
[1.6.4]: https://github.com/speechmatics/speechmatics-python/releases/tag/1.6.4
[1.6.3]: https://github.com/speechmatics/speechmatics-python/releases/tag/1.6.3
[1.6.2]: https://github.com/speechmatics/speechmatics-python/releases/tag/1.6.2
[1.6.1]: https://github.com/speechmatics/speechmatics-python/releases/tag/1.6.1
[1.6.0]: https://github.com/speechmatics/speechmatics-python/releases/tag/1.6.0
[1.5.0]: https://github.com/speechmatics/speechmatics-python/releases/tag/1.5.0
[1.4.5]: https://github.com/speechmatics/speechmatics-python/releases/tag/1.4.5
[1.4.4]: https://github.com/speechmatics/speechmatics-python/releases/tag/1.4.4<|MERGE_RESOLUTION|>--- conflicted
+++ resolved
@@ -4,18 +4,16 @@
 
 The format is based on [Keep a Changelog](https://keepachangelog.com/en/1.0.0/),
 and this project adheres to [Semantic Versioning](https://semver.org/spec/v2.0.0.html).
-
-<<<<<<< HEAD
-## [3.0.4] - 2025-04-30
+## [3.0.5] - 2025-04-30
 
 ### Added 
 
 - Support RT Multichannel and channel DZ
-=======
+
 ## [3.0.4] - 2025-04-16
 
 - Support for new parameters `prefer_current_speaker` and `speaker_sensitivity` in Speaker Diarization
->>>>>>> 730e14d8
+
 
 ## [3.0.3] - 2025-03-03
 
