--- conflicted
+++ resolved
@@ -1,20 +1,17 @@
-<<<<<<< HEAD
+variables:
+  GITHUB_REPO: "git@github.com:speechmatics/speechmatics-python.git"
+
 # List all Python versions
 .all-pythons:
   parallel:
     matrix:
       - PYTHON_VER: ["3.7", "3.8", "3.9", "3.10"]
         PYTHON_OS:  ["slim", "alpine"]
-=======
-variables:
-  GITHUB_REPO: "git@github.com:speechmatics/speechmatics-python.git"
->>>>>>> 333c977f
 
 stages:
   - test
   - delivery-build
   - publish
-<<<<<<< HEAD
 
 # Setup script for each image
 .python_before_script:
@@ -52,7 +49,6 @@
   stage: delivery-build
   script:
     - make docs
-=======
 
 push_to_github:
   image: alpine
@@ -77,12 +73,11 @@
 
     # Push to GitHub
     - git remote add github "${GITHUB_REPO}"
-    - git push -n github "${CI_COMMIT_SHA}:${CI_DEFAULT_BRANCH}" # Push Commits
-    - git push -n github "${CI_COMMIT_TAG}" # Push Tags
+    - git push github "${CI_COMMIT_SHA}:${CI_DEFAULT_BRANCH}" # Push Commits
+    - git push github "${CI_COMMIT_TAG}" # Push Tags
 
   rules:
     # Tagging contains no infotmation of the branch
     - if: $CI_COMMIT_TAG && $CI_COMMIT_TAG !~/.*rc.*/
       when: on_success
     - when: never
->>>>>>> 333c977f
